<<<<<<< HEAD
1.0.1.1
-------
- Add more documentation on queries.
=======
1.1.0
-----
- Improve configuration of retry settings and refactor exceptions
  (https://gitlab.com/twittner/cql-io/issues/13).
- Document and export the 'getResult' function alongside the low-level
  query API.
- Replace monad-control with unliftio.
- Remove dependency on tinylog, introducing a minimal logging interface that can
  be hooked up to any logging library. Tinylog integration has moved to
  the new cql-io-tinylog library.
>>>>>>> 3e100527

1.0.1
------
- Address an issue whereby Cassandra 'Error' responses might be mistakenly
  thrown by the (internal) withRetries function, possibly leading to
  problems with the automatic (re-)preparation of prepared queries upon
  'Unprepared' server responses.

1.0.0
------
- Add support for CQL V4 binary protocol.
- Remove support for CQL V2 binary protocol.
- Add support for SASL-based authentication handlers.
- Bugfix: Retries for error responses were not handled correctly.
- Update and extend test suite.
- Require `cql >= 4.0`

0.16.0
------
- Update Cabal settings to allow `cql` >= 3.1

0.15.2
------
- Update `async` dependency

0.15.1
------
- Use `retry >= 0.7` instead of internal module

0.15.0
------
- Add experimental TLS support

0.14.5
------
- Add `trans` to execute "lightweight transactions"

0.14.4
------
- Update dependencies

0.14.3
------
- Bugfixes

0.14.2
------
- Export `PrepareStrategy` from `Database.CQL.IO`

0.14.1
------
- Support for prepared queries
- Bugfixes
- `Control.Retry` module update to match version 0.6

0.13.2
------
- Retry on `IOException`
- Update dependencies

0.13.1
------
- Support `monad-control` 1.*

0.13.0
------
- Add `setMaxRecvBuffer` option

0.12.2
------
- Update dependencies

0.12.1
------
- Update dependencies

0.12.0
------
- Remove wait-queue
- Add more type-class instances

0.10.0
------
- Add `MonadClient` type-class
- Add retry settings

0.9.7
-----
- Bugfix release

0.9.6
-----
- Initial release<|MERGE_RESOLUTION|>--- conflicted
+++ resolved
@@ -1,8 +1,3 @@
-<<<<<<< HEAD
-1.0.1.1
--------
-- Add more documentation on queries.
-=======
 1.1.0
 -----
 - Improve configuration of retry settings and refactor exceptions
@@ -13,7 +8,10 @@
 - Remove dependency on tinylog, introducing a minimal logging interface that can
   be hooked up to any logging library. Tinylog integration has moved to
   the new cql-io-tinylog library.
->>>>>>> 3e100527
+
+1.0.1.1
+-------
+- Add more documentation on queries.
 
 1.0.1
 ------
