name:                 cql-io
<<<<<<< HEAD
version:              1.0.1.1
=======
version:              1.1.0
>>>>>>> 3e100527
synopsis:             Cassandra CQL client.
license:              MPL-2.0
license-file:         LICENSE
author:               Toralf Wittner
maintainer:           Toralf Wittner <tw@dtex.org>,
                      Roman S. Borschel <roman@pkaboo.org>
copyright:            (C) 2014-2016 Toralf Wittner
homepage:             https://gitlab.com/twittner/cql-io/
bug-reports:          https://gitlab.com/twittner/cql-io/issues
category:             Database
build-type:           Simple
cabal-version:        >= 2.0
extra-source-files:   README.md
                      CHANGELOG
                      AUTHORS

description:
    CQL Cassandra driver supporting native protocol versions 3 and 4.
    .
    This library uses the <http://hackage.haskell.org/package/cql cql> library
    which implements Cassandra's CQL protocol and complements it with the
    neccessary I/O operations. The feature-set includes:
    .
    * /Node discovery/. The driver discovers nodes automatically from a small
    set of bootstrap nodes.
    .
    * /Customisable load-balancing policies/. In addition to pre-built LB
    policies such as round-robin, users of this library can provide their
    own policies if desired.
    .
    * /Support for connection streams/. Requests can be multiplexed over a
    few connections.
    .
    * /Customisable retry settings/. Support for default retry settings as well
    as local overrides per query.
    .
    * /Prepared queries/. Prepared queries are an optimisation which parse
    and prepare a query only once on Cassandra nodes but execute it many
    times with different concrete values.
    .
    * /TLS support/. Client to node communication can optionally use transport
    layer security (using HsOpenSSL).

source-repository head
    type:     git
    location: https://gitlab.com/twittner/cql-io

library
    default-language: Haskell2010
    hs-source-dirs:   src/api
    ghc-options:      -Wall -O2 -fwarn-tabs

    exposed-modules:
        Database.CQL.IO

    reexported-modules:
        Database.CQL.IO.Hexdump

    build-depends:
          base
        , cql-io-lib
        , cql

library cql-io-lib
    default-language: Haskell2010
    hs-source-dirs: src/lib
    ghc-options: -Wall -O2 -fwarn-tabs

    exposed-modules:
        Database.CQL.IO.Batch
        Database.CQL.IO.Client
        Database.CQL.IO.Cluster.Discovery
        Database.CQL.IO.Cluster.Host
        Database.CQL.IO.Cluster.Policies
        Database.CQL.IO.Connection
        Database.CQL.IO.Connection.Socket
        Database.CQL.IO.Connection.Settings
        Database.CQL.IO.Exception
        Database.CQL.IO.Hexdump
        Database.CQL.IO.Jobs
        Database.CQL.IO.Log
        Database.CQL.IO.Pool
        Database.CQL.IO.PrepQuery
        Database.CQL.IO.Protocol
        Database.CQL.IO.Settings
        Database.CQL.IO.Signal
        Database.CQL.IO.Sync
        Database.CQL.IO.Tickets
        Database.CQL.IO.Timeouts

    build-depends:
          async              >= 2.2
        , auto-update        >= 0.1
        , base               >= 4.9   && < 5.0
        , bytestring         >= 0.10
        , containers         >= 0.5
        , cql                >= 4.0
        , cryptonite         >= 0.13
        , data-default-class
        , exceptions         >= 0.4
        , hashable           >= 1.2
        , iproute            >= 1.3
        , HsOpenSSL          >= 0.11
        , lens               >= 4.4
        , mtl                >= 2.1
        , mwc-random         >= 0.13
        , retry              >= 0.7
        , network            >= 2.4
        , semigroups         >= 0.15
        , stm                >= 2.4
        , text               >= 0.11
        , time               >= 1.4
        , transformers       >= 0.3
        , unliftio-core      >= 0.1.1
        , unordered-containers >= 0.2
        , uuid               >= 1.2.6
        , vector             >= 0.10

test-suite cql-io-tests
    type:               exitcode-stdio-1.0
    default-language:   Haskell2010
    main-is:            Main.hs
    hs-source-dirs:     src/test
    ghc-options:        -threaded -Wall -O2 -fwarn-tabs
    build-depends:
          base
        , async
        , containers
        , cql
        , cql-io
        , cql-io-lib
        , Decimal
        , iproute
        , mtl
        , tasty          >= 0.11
        , tasty-hunit    >= 0.9
        , text
        , primes
        , raw-strings-qq
        , time
        , uuid

    other-modules:
        Test.Database.CQL.IO
        Test.Database.CQL.IO.Jobs
<|MERGE_RESOLUTION|>--- conflicted
+++ resolved
@@ -1,9 +1,5 @@
 name:                 cql-io
-<<<<<<< HEAD
-version:              1.0.1.1
-=======
 version:              1.1.0
->>>>>>> 3e100527
 synopsis:             Cassandra CQL client.
 license:              MPL-2.0
 license-file:         LICENSE
